--- conflicted
+++ resolved
@@ -180,18 +180,11 @@
 
             # randomizing cloth pose
             if random_cloth_pose:
-<<<<<<< HEAD
-                deform_rotation = env.random_cloth_transform()
-
-                deform_transform = {
-                    'rotation': deform_rotation
-=======
                 deform_rotation, deform_translation = env.random_deform_transform()
                 deform_rotation = deform_rotation.as_euler('xyz')
                 deform_transform = {
                     'rotation': deform_rotation,
                     'translation': deform_translation,
->>>>>>> 7815e65c
                 }
             else:
                 deform_transform = {}

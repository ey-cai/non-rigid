--- conflicted
+++ resolved
@@ -28,12 +28,8 @@
 ```
 git clone https://github.com/ey-cai/non-rigid.git
 cd non-rigid
-<<<<<<< HEAD
 git checkout articulated
 conda create --name ENVNAME python=3.10 pip==23.3.1 setuptools==65.5
-=======
-conda create --name ENVNAME python=3.9 pip==23.3.1 setuptools==65.5
->>>>>>> 40edecc6
 ```
 Before installing ``non-rigid``, you'll need to install versions of PyTorch, PyTorch Geometric, and PyTorch3D. We've provided specific GPU versions in ``requirements-gpu.txt``:
 ```
@@ -65,11 +61,7 @@
 
 # Generating Datasets #
 
-<<<<<<< HEAD
-For convenience, the exact datasets used to run all experiments in the paper can be found [here](https://www.dropbox.com/scl/fi/l0iz7fjs0ooewdbhv6x4w/tax3d_data.zip?rlkey=ccckswgltmsztbq99urw07k1t&st=c3oq7hyz&dl=0).
-=======
 For convenience, the exact datasets used to run all experiments in the paper can be found [here](https://drive.google.com/file/d/1qdkmRQ9FuAoc_A3vpVpB4JSDjVYqy2ae/view?usp=drive_link).
->>>>>>> 40edecc6
 
 As a reference, these are the commands to re-generate the datasets:
 ```
